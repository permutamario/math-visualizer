--- conflicted
+++ resolved
@@ -227,7 +227,6 @@
    * Adds visual parameters to the application
    * @param {Array<Object>} parameters - Array of parameter definitions
    */
-<<<<<<< HEAD
   /**
  * Adds visual parameters to the application
  * @param {Array<Object>} parameters - Array of parameter definitions
@@ -248,50 +247,10 @@
         values: this.visualParameters.values 
       }
     });
-=======
-  addParametersVisual(parameters) {
-    if (!Array.isArray(parameters)) {
-      console.error("Visual parameters must be an array");
-      return;
-    }
-    
-    this._processParameters(parameters, 'visual');
-    
-    // Update UI 
-    if (this.uiManager) {
-      this.uiManager.updatePluginParameterGroups({
-        structural: { 
-          schema: this.visualParameters.schema, 
-          values: this.visualParameters.values 
-        }
-      });
-    }
->>>>>>> 699ff0c4
   }
 }
 
   /**
-<<<<<<< HEAD
- * Adds structural parameters to the application
- * @param {Array<Object>} parameters - Array of parameter definitions
- */
-addParametersStructural(parameters) {
-  if (!Array.isArray(parameters)) {
-    console.error("Structural parameters must be an array");
-    return;
-  }
-  
-  this._processParameters(parameters, 'structural');
-  
-  // Update UI 
-  if (this.uiManager) {
-    this.uiManager.updateParameterGroups({
-      structural: { 
-        schema: this.structuralParameters.schema, 
-        values: this.structuralParameters.values 
-      }
-    });
-=======
    * Adds structural parameters to the application
    * @param {Array<Object>} parameters - Array of parameter definitions
    */
@@ -306,15 +265,13 @@
     // Update UI 
     if (this.uiManager) {
       this.uiManager.updatePluginParameterGroups({
-        visual: { 
+        pluginParameters: { 
           schema: this.structuralParameters.schema, 
           values: this.structuralParameters.values 
         }
       });
     }
->>>>>>> 699ff0c4
-  }
-}
+  }
 
   /**
    * Processes and stores parameter definitions
