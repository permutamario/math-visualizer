// src/ui/UIManager.js - Improved version

import { EventEmitter } from '../core/EventEmitter.js';
import { UIBuilder } from './UIBuilder.js';
import { DesktopLayout } from './DesktopLayout.js';
import { MobileLayout } from './MobileLayout.js';
import { applyThemeColors } from './styles.js';

/**
 * Manages UI creation and event handling
 */
export class UIManager extends EventEmitter {
  /**
   * Create a new UIManager
   * @param {AppCore} core - Reference to the application core
   */
  constructor(core) {
    super();
    this.core = core;
    this.uiBuilder = new UIBuilder();
    this.layout = null;
    this.parameterGroups = {
      visual: { schema: [], values: {} },
      structural: { schema: [], values: {} },
      advanced: { schema: [], values: {} }
    };
    this.initialized = false;
    
    // Determine if using mobile layout
    this.isMobile = this._detectMobile();
    
    // References to theme toggle buttons
    this.themeToggleButton = null;
    this.mobileThemeToggleButton = null;
    
    // Bind methods
    this.updateTheme = this.updateTheme.bind(this);
    this._handleResize = this._handleResize.bind(this);
  }
  
 // Add this method to handle action events from the layout
/**
 * Initialize the UIManager
 * @returns {Promise<boolean>} Whether initialization was successful
 */
async initialize() {
  if (this.initialized) return true;
  
  try {
    // Create appropriate layout
    if (this.isMobile) {
      this.layout = new MobileLayout(this);
    } else {
      this.layout = new DesktopLayout(this);
    }
    
    // Initialize the layout
    await this.layout.initialize();
    
    // Register layout event handlers
    this._registerLayoutEvents();
    
    // Listen for window resize
    window.addEventListener('resize', this._handleResize);
    
    // Set up theme handling if ColorSchemeManager is available
    if (this.core && this.core.colorSchemeManager) {
      // Apply initial theme
      this.updateTheme(this.core.colorSchemeManager.getActiveScheme());
      
      // Listen for theme changes
      this.core.events.on('colorSchemeChanged', this.updateTheme);
      
      // Subscribe to action changes
      this.core.events.on('actionsChanged', this.updateActions.bind(this));
      
      // Create theme toggle buttons
      this.createThemeToggleButtons();
    }
    
    this.initialized = true;
    console.log(`UI manager initialized with ${this.isMobile ? 'mobile' : 'desktop'} layout`);
    return true;
  } catch (error) {
    console.error("Failed to initialize UI manager:", error);
    return false;
  }
}
  
  /**
   * Update UI with parameter groups
   * @param {Object} parameterData - Parameter group data
<<<<<<< HEAD
   * @param {Object} parameterData.visual - Visual parameters
   * @param {Object} parameterData.structural - Structural parameters 
   * @param {Object} parameterData.advanced - Advanced parameters
=======
   * @param {Object} parameterData.visualParameters - visual parameters
   * @param {Object} parameterData.structuralParameters - Structural parameters 
   * @param {Object} parameterData.advancedParameters - Advanced parameters
>>>>>>> 699ff0c4
   * @param {boolean} rebuild - Whether to rebuild the entire UI
   */
  updateParameterGroups(parameterData, rebuild = false) {
    try {
      // Validate parameter data
      if (!parameterData) {
        console.warn("Invalid parameter data provided to updateParameterGroups");
        return;
      }
      
      // Store parameter groups
      if (parameterData.visual) {
        this.parameterGroups.visual = parameterData.visual;
      }
      
<<<<<<< HEAD
      if (parameterData.structural) {
        this.parameterGroups.structural = parameterData.structural;
=======
      if (parameterData.structuralParameters) {
        this.parameterGroups.structural = parameterData.structuralParameters;
>>>>>>> 699ff0c4
      }
      
      if (parameterData.advanced) {
        this.parameterGroups.advanced = parameterData.advanced;
      }
      
      // Update the layout with parameter groups
      if (this.layout && typeof this.layout.updateParameterGroups === 'function') {
        this.layout.updateParameterGroups(this.parameterGroups, rebuild);
      }
    } catch (error) {
      console.error("Failed to update parameter groups:", error);
    }
  }
  
  /**
   * Update a single parameter value without rebuilding UI
   * @param {string} parameterId - Parameter ID
   * @param {any} value - Parameter value
   * @param {string} group - Parameter group ('visual', 'structural', or 'advanced')
   */
  updateParameterValue(parameterId, value, group) {
    try {
      // Find which group this parameter belongs to if not specified
      if (!group) {
        if (this.parameterGroups.visual.values.hasOwnProperty(parameterId)) {
          group = 'visual';
        } else if (this.parameterGroups.structural.values.hasOwnProperty(parameterId)) {
          group = 'structural';
        } else if (this.parameterGroups.advanced.values.hasOwnProperty(parameterId)) {
          group = 'advanced';
        }
      }
      
      // Update the parameter value
      if (group && this.parameterGroups[group]) {
        this.parameterGroups[group].values[parameterId] = value;
        
        // Update the control in the layout
        if (this.layout && typeof this.layout.updateParameterValue === 'function') {
          this.layout.updateParameterValue(parameterId, value, group);
        }
      }
    } catch (error) {
      console.error(`Failed to update parameter value for ${parameterId}:`, error);
    }
  }
  
  
  
  /**
   * Update available actions
   * @param {Array<Action>} actions - Available actions
   */
  /**
 * Update available actions
 * @param {Array<Object>} actions - Available actions
 */
updateActions(actions) {
  try {
    if (!this.layout || typeof this.layout.updateActions !== 'function') {
      return;
    }

    // Pass the actions directly to the layout
    this.layout.updateActions(actions || []);
  } catch (error) {
    console.error("Failed to update actions:", error);
  }
}
  
  /**
   * Update available plugins
   * @param {Array<Object>} plugins - Available plugin metadata
   * @param {string} activePluginId - Currently active plugin ID
   */
  updatePlugins(plugins, activePluginId) {
    if (this.layout && typeof this.layout.updatePlugins === 'function') {
      this.layout.updatePlugins(plugins || [], activePluginId);
    }
  }
  
  /**
   * Show error message
   * @param {string} message - Error message
   */
  showError(message) {
    if (this.layout && typeof this.layout.showError === 'function') {
      this.layout.showError(message);
    } else {
      console.error("UI Error:", message);
    }
  }
  
  /**
   * Show notification message
   * @param {string} message - Notification message
   * @param {number} duration - Duration in milliseconds (default: 3000)
   */
  showNotification(message, duration = 3000) {
    if (this.layout && typeof this.layout.showNotification === 'function') {
      this.layout.showNotification(message, duration);
    } else {
      console.log("UI Notification:", message);
    }
  }
  
  /**
   * Show loading indicator
   * @param {string} message - Loading message
   */
  showLoading(message = 'Loading...') {
    if (this.layout && typeof this.layout.showLoading === 'function') {
      this.layout.showLoading(message);
    }
  }
  
  /**
   * Hide loading indicator
   */
  hideLoading() {
    if (this.layout && typeof this.layout.hideLoading === 'function') {
      this.layout.hideLoading();
    }
  }
  
  /**
   * Detect if using mobile device
   * @returns {boolean} Whether using mobile device
   * @private
   */
  _detectMobile() {
    return /Android|webOS|iPhone|iPad|iPod|BlackBerry|IEMobile|Opera Mini/i.test(navigator.userAgent) || 
           window.innerWidth < 768;
  }
  
  /**
   * Handle window resize
   * @private
   */
  _handleResize() {
    // Check if layout should change
    const isMobileNow = this._detectMobile();
    
    if (isMobileNow !== this.isMobile) {
      console.log(`Layout changing from ${this.isMobile ? 'mobile' : 'desktop'} to ${isMobileNow ? 'mobile' : 'desktop'}`);
      
      // Clean up any global elements before changing layout
      this._cleanupUI();
      
      // Update flag
      this.isMobile = isMobileNow;
      
      // Clean up old layout
      if (this.layout) {
        this.layout.dispose();
      }
      
      // Create new layout
      if (this.isMobile) {
        this.layout = new MobileLayout(this);
      } else {
        this.layout = new DesktopLayout(this);
      }
      
      // Initialize new layout
      this.layout.initialize().then(() => {
        // Register layout event handlers
        this._registerLayoutEvents();
        
        // Rebuild controls with stored parameter groups
        if (this.layout && typeof this.layout.updateParameterGroups === 'function') {
          this.layout.updateParameterGroups(this.parameterGroups, true);
        }
        
        console.log(`Layout changed to ${this.isMobile ? 'mobile' : 'desktop'}`);
      }).catch(error => {
        console.error("Failed to initialize new layout:", error);
      });
      
    } else {
      // Just notify layout of resize
      if (this.layout && typeof this.layout.handleResize === 'function') {
        this.layout.handleResize();
      }
    }
  }

  
  /**
 * Register event handlers for the layout
 * @private
 *//**
 * Register event handlers for the layout
 * @private
 */
_registerLayoutEvents() {
  if (!this.layout) return;
  
  // Remove all existing listeners first
  this.layout.removeAllListeners();
  
  // Register standard events
  this.layout.on('parameterChange', (parameterId, value, group) => {
    this.emit('parameterChange', parameterId, value, group);
  });
  
  // Updated action handling to use core.executeAction
  this.layout.on('action', (actionId, ...args) => {
    if (this.core && typeof this.core.executeAction === 'function') {
      this.core.executeAction(actionId, ...args);
    } else {
      this.emit('action', actionId, ...args); // Fallback to emitting event
    }
  });
  
  // Add handler for plugin selection events
  this.layout.on('pluginSelect', (pluginId) => {
    // Forward to the AppCore to load the plugin
    if (this.core && typeof this.core.loadPlugin === 'function') {
      this.core.loadPlugin(pluginId);
    } else {
      this.emit('pluginSelect', pluginId); // Fallback to emitting event
    }
  });
}

  /**
   * Clean up UI elements that might cause duplicates
   * @private
   */
  _cleanupUI() {
    // Remove theme toggle buttons
    const existingDesktopButtons = document.querySelectorAll('.theme-toggle');
    existingDesktopButtons.forEach(button => {
      if (button.parentNode) button.parentNode.removeChild(button);
    });
    
    const existingMobileButtons = document.querySelectorAll('.mobile-theme-toggle');
    existingMobileButtons.forEach(button => {
      if (button.parentNode) button.parentNode.removeChild(button);
    });
    
    // Remove any fullscreen buttons
    const desktopFullscreenBtn = document.getElementById('desktop-fullscreen-button');
    if (desktopFullscreenBtn && desktopFullscreenBtn.parentNode) {
      desktopFullscreenBtn.parentNode.removeChild(desktopFullscreenBtn);
    }
    
    const mobileFullscreenBtn = document.getElementById('mobile-fullscreen-button');
    if (mobileFullscreenBtn && mobileFullscreenBtn.parentNode) {
      mobileFullscreenBtn.parentNode.removeChild(mobileFullscreenBtn);
    }
  }
  
  /**
   * Update the UI theme based on the color scheme
   * @param {Object} colorScheme - Color scheme to apply
   */
  updateTheme(colorScheme) {
    if (!colorScheme) return;
    
    // Apply theme colors using the utility function
    if (typeof applyThemeColors === 'function') {
      applyThemeColors(colorScheme);
    } else {
      // Fallback implementation if the utility function is not available
      const root = document.documentElement;
      
      root.style.setProperty('--background-color', colorScheme.background);
      root.style.setProperty('--text-color', colorScheme.text);
      root.style.setProperty('--accent-color', colorScheme.accent);
      
      // Set other properties based on the theme
      const isDark = colorScheme.id === 'dark';
      root.style.setProperty('--background-secondary', isDark ? '#2a2a2a' : '#ffffff');
      root.style.setProperty('--text-secondary', isDark ? '#b0b0b0' : '#666666');
      root.style.setProperty('--border-color', isDark ? '#444444' : '#e0e0e0');
      root.style.setProperty('--control-bg', isDark ? '#333333' : '#ffffff');
      root.style.setProperty('--control-border', isDark ? '#555555' : '#cccccc');
      root.style.setProperty('--control-active', isDark ? '#3c4043' : '#e8f0fe');
      root.style.setProperty('--control-focus', colorScheme.accent);
      root.style.setProperty('--error-color', isDark ? '#f28b82' : '#d93025');
      root.style.setProperty('--success-color', isDark ? '#81c995' : '#0f9d58');
      root.style.setProperty('--warning-color', isDark ? '#fdd663' : '#f29900');
      root.style.setProperty('--info-color', isDark ? '#8ab4f8' : '#4285f4');
      root.style.setProperty('--overlay-bg', isDark ? 'rgba(0, 0, 0, 0.8)' : 'rgba(0, 0, 0, 0.7)');
      root.style.setProperty('--overlay-light', isDark ? 'rgba(0, 0, 0, 0.5)' : 'rgba(0, 0, 0, 0.3)');
      root.style.setProperty('--modal-bg', isDark ? 'rgba(42, 42, 42, 0.95)' : 'rgba(255, 255, 255, 0.95)');
    }
    
    // Update the theme toggle button text if it exists
    this.updateThemeToggleButton(colorScheme.id);
    
    // Update data-theme attribute on body
    document.body.setAttribute('data-theme', colorScheme.id);
  }

  /**
   * Create theme toggle buttons
   */
  createThemeToggleButtons() {
    // Only create if we have a ColorSchemeManager
    if (!this.core || !this.core.colorSchemeManager) {
      return;
    }
    
    // Clean up existing buttons first
    if (this.themeToggleButton && this.themeToggleButton.parentNode) {
      this.themeToggleButton.parentNode.removeChild(this.themeToggleButton);
      this.themeToggleButton = null;
    }
    
    if (this.mobileThemeToggleButton && this.mobileThemeToggleButton.parentNode) {
      this.mobileThemeToggleButton.parentNode.removeChild(this.mobileThemeToggleButton);
      this.mobileThemeToggleButton = null;
    }
    
    // Ensure no stray buttons exist
    this._cleanupThemeButtons();
    
    // Get the current scheme
    const currentScheme = this.core.colorSchemeManager.getActiveScheme();
    if (!currentScheme) return;
    
    // Create appropriate button based on layout type
    if (this.isMobile) {
      // Create mobile theme toggle only
      const mobileToggle = document.createElement('button');
      mobileToggle.className = 'mobile-theme-toggle';
      mobileToggle.setAttribute('aria-label', 'Toggle color scheme');
      mobileToggle.textContent = currentScheme.id === 'light' ? '🌙' : '☀️';
      
      // Add click handler
      mobileToggle.addEventListener('click', () => {
        this.emit('action', 'toggle-theme');
      });
      
      // Add to document
      document.body.appendChild(mobileToggle);
      this.mobileThemeToggleButton = mobileToggle;
    } else {
      // Create desktop theme toggle only
      const desktopToggle = document.createElement('button');
      desktopToggle.className = 'theme-toggle';
      desktopToggle.setAttribute('aria-label', 'Toggle color scheme');
      desktopToggle.textContent = currentScheme.id === 'light' ? '🌙' : '☀️';
      
      // Add click handler
      desktopToggle.addEventListener('click', () => {
        this.emit('action', 'toggle-theme');
      });
      
      // Add to document
      document.body.appendChild(desktopToggle);
      this.themeToggleButton = desktopToggle;
    }
  }

  /**
   * Clean up existing theme buttons
   * @private
   */
  _cleanupThemeButtons() {
    const existingDesktopButtons = document.querySelectorAll('.theme-toggle');
    existingDesktopButtons.forEach(button => {
      if (button.parentNode) button.parentNode.removeChild(button);
    });
    
    const existingMobileButtons = document.querySelectorAll('.mobile-theme-toggle');
    existingMobileButtons.forEach(button => {
      if (button.parentNode) button.parentNode.removeChild(button);
    });
  }

  /**
   * Update theme toggle button text
   * @param {string} schemeId - Current color scheme ID
   */
  updateThemeToggleButton(schemeId) {
    if (this.themeToggleButton) {
      this.themeToggleButton.textContent = schemeId === 'light' ? '🌙' : '☀️';
    }
    
    if (this.mobileThemeToggleButton) {
      this.mobileThemeToggleButton.textContent = schemeId === 'light' ? '🌙' : '☀️';
    }
  }
  
  /**
   * Clean up resources when the UI manager is no longer needed
   */
  cleanup() {
    // Clean up UI elements that might cause duplicates
    this._cleanupUI();
    
    // Remove event listeners
    window.removeEventListener('resize', this._handleResize);
    
    if (this.core && this.core.events) {
      this.core.events.off('colorSchemeChanged', this.updateTheme);
    }
    
    // Clean up layout
    if (this.layout) {
      this.layout.dispose();
      this.layout = null;
    }
    
    // Reset state
    this.parameterGroups = {
      visual: { schema: [], values: {} },
      structural: { schema: [], values: {} },
      advanced: { schema: [], values: {} }
    };
    this.initialized = false;
    this.themeToggleButton = null;
    this.mobileThemeToggleButton = null;
    
    console.log("UI manager cleaned up");
  }
}<|MERGE_RESOLUTION|>--- conflicted
+++ resolved
@@ -90,17 +90,12 @@
   /**
    * Update UI with parameter groups
    * @param {Object} parameterData - Parameter group data
-<<<<<<< HEAD
-   * @param {Object} parameterData.visual - Visual parameters
-   * @param {Object} parameterData.structural - Structural parameters 
-   * @param {Object} parameterData.advanced - Advanced parameters
-=======
    * @param {Object} parameterData.visualParameters - visual parameters
    * @param {Object} parameterData.structuralParameters - Structural parameters 
    * @param {Object} parameterData.advancedParameters - Advanced parameters
->>>>>>> 699ff0c4
    * @param {boolean} rebuild - Whether to rebuild the entire UI
    */
+  updateParameterGroups(parameterData, rebuild = false) {
   updateParameterGroups(parameterData, rebuild = false) {
     try {
       // Validate parameter data
@@ -114,13 +109,8 @@
         this.parameterGroups.visual = parameterData.visual;
       }
       
-<<<<<<< HEAD
-      if (parameterData.structural) {
-        this.parameterGroups.structural = parameterData.structural;
-=======
-      if (parameterData.structuralParameters) {
-        this.parameterGroups.structural = parameterData.structuralParameters;
->>>>>>> 699ff0c4
+      if (parameterData.structrualParameters) {
+        this.parameterGroups.structural = parameterData.structrualParameters;
       }
       
       if (parameterData.advanced) {
